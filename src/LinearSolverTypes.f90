--- conflicted
+++ resolved
@@ -253,8 +253,6 @@
   !> initialization for a Linear Solver Type.
   TYPE(ParamType),PROTECTED,SAVE :: LinearSolverType_reqParams,LinearSolverType_optParams
 
-<<<<<<< HEAD
-=======
   !> Interface for preconditioned and unpreconditioned GMRES solvers
   INTERFACE solveGMRES
     !> @copybrief LinearSolverTypes::solveGMRES_nopc
@@ -264,8 +262,7 @@
     !> @copydetails LinearSolverTypes::solveGMRES_pc
     MODULE PROCEDURE solveGMRES_lpc
   ENDINTERFACE
-  
->>>>>>> fbcb6c53
+
   !> Exception Handler for use in MatrixTypes
   TYPE(ExceptionHandlerType),POINTER,SAVE :: eLinearSolverType => NULL()
 
@@ -1491,7 +1488,7 @@
         g(:)=0._SRK
         y(:)=0._SRK
         tol=solver%convTol*beta
-        
+
         v(:,1)=-u%b/beta
         h=beta
         phibar=beta
@@ -1533,7 +1530,7 @@
 #endif
           IF(ABS(phibar) <= tol) EXIT
         ENDDO
-        
+
         y(1:it)=g(1:it)
         CALL BLAS_matvec('U','N','N',R(1:it,1:it),y(1:it))
 
@@ -1543,7 +1540,7 @@
         CALL LNorm(u%b,2,beta)
         IF(it == m+1) it=m
         solver%iters=it
-        
+
         DEALLOCATE(v)
         DEALLOCATE(R)
         DEALLOCATE(w)
@@ -1647,7 +1644,7 @@
 #endif
           IF(ABS(phibar) <= tol) EXIT
         ENDDO
-        
+
         y(1:it)=g(1:it)
         CALL BLAS_matvec('U','N','N',R(1:it,1:it),y(1:it))
 
